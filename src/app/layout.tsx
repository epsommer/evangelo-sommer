--- conflicted
+++ resolved
@@ -1,30 +1,13 @@
 // src/app/layout.tsx
 import type { Metadata } from "next";
 import "./globals.css";
-<<<<<<< HEAD
 import SessionProviderWrapper from "../components/providers/SessionProviderWrapper";
+import { SpeedInsights } from "@vercel/speed-insights/next";
+import { Analytics } from "@vercel/analytics/next";
 
 export const metadata: Metadata = {
   title: "COMMAND CENTER | MSCRMS (Multi-service Client Relationship Management Service)",
   description: "Multi-service Client Relationship Management Service - Command Center",
-=======
-import { SpeedInsights } from "@vercel/speed-insights/next";
-import { Analytics } from "@vercel/analytics/next";
-
-const geistSans = Geist({
-  variable: "--font-geist-sans",
-  subsets: ["latin"],
-});
-
-const geistMono = Geist_Mono({
-  variable: "--font-geist-mono",
-  subsets: ["latin"],
-});
-
-export const metadata: Metadata = {
-  title: "Evangelo Sommer | Under Construction",
-  description: "Developed by @epsommer",
->>>>>>> 98048eb5
 };
 
 export default function RootLayout({
@@ -40,6 +23,8 @@
       </head>
       <body className="font-hud-ui antialiased">
         <SessionProviderWrapper>{children}</SessionProviderWrapper>
+        <SpeedInsights />
+        <Analytics />
       </body>
     </html>
   );
